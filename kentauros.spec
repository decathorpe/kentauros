--- conflicted
+++ resolved
@@ -4,7 +4,7 @@
 
 Summary:        Small build system, written in python
 Name:           kentauros
-Version:        0.9.10.5
+Version:        0.9.10.6
 Release:        1%{?dist}
 License:        GPLv2
 URL:            http://github.com/decathorpe/kentauros
@@ -59,11 +59,10 @@
 
 
 %changelog
-<<<<<<< HEAD
-* Sat May 07 2016 Fabio Valentini <decathorpe@gmail.com> - 0.9.10.5-1
-=======
+* Sat May 07 2016 Fabio Valentini <decathorpe@gmail.com> - 0.9.10.6-1
+- Update to version 0.9.10.6.
+
 * Wed May 04 2016 Fabio Valentini <decathorpe@gmail.com> - 0.9.10.5-1
->>>>>>> 9d87f18d
 - Update to version 0.9.10.5.
 
 * Mon May 02 2016 Fabio Valentini <decathorpe@gmail.com> - 0.9.10.4-1
